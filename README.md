# SmartFinance

A modern Android finance management application with intelligent transaction processing built with Clean Architecture, SOLID principles, and Jetpack Compose.

## Our Vision

We believe that **true financial freedom begins with privacy, accessibility, and independence**. That's why SmartFinance is crafted to be **100% offline**, running entirely on your device without requiring internet access or cloud services. No data leaves your phone, ensuring your financial information remains completely private and secure.

**Designed for everyone, regardless of their device's capabilities**, SmartFinance is optimized to run smoothly on budget phones with minimal system requirements. We understand that financial management shouldn't be a luxury reserved for flagship devices - it's a fundamental need that should be accessible to all.

**Completely free to use**, with no hidden costs, subscriptions, or premium features locked behind paywalls. We believe that essential financial tools should be as free as breathing.

**Our intelligent processing uses sophisticated rule-based algorithms** that analyze your transaction patterns without relying on machine learning models. However, if we discover lightweight ML solutions in the future that enhance the user experience without compromising our core principles of privacy and accessibility, we remain open to thoughtful integration.

**Looking ahead, we envision SmartFinance evolving into a comprehensive financial companion**, with planned features including savings tracking, asset management, and gentle financial coaching - all while maintaining our commitment to offline-first, privacy-focused, and universally accessible design.

**This is more than an app - it's a statement that financial management should be personal, private, and accessible to everyone.**

## Features

### Intelligent Transaction Processing
- **Rule-Based Analysis**: Uses sophisticated pattern-matching algorithms (no machine learning)
- **Natural Language Processing**: Add transactions using conversational language
- **Smart Amount Extraction**: Automatically detects monetary values from text
- **Intelligent Categorization**: Automatically classifies income vs expenses using rule-based logic
- **Smart Title Generation**: Creates meaningful transaction descriptions through pattern analysis
- **Chat Interface**: Interactive messenger-style input for natural transaction entry

### Financial Management
- **Real-time Balance Tracking**: Live calculation of income, expenses, and balance
- **Monthly Overview**: Navigate through different months to view historical data
- **Transaction History**: Complete list of all financial transactions
- **Visual Analytics**: Clean, intuitive UI for financial insights
- **Transaction Management**: Edit, delete, and categorize transactions with ease

### Modern UI/UX
- **Jetpack Compose**: Built with modern Android UI toolkit
- **Material Design 3**: Latest Material Design components and theming
- **Responsive Design**: Optimized for various screen sizes
- **Dark/Light Theme**: Automatic theme adaptation
- **Intuitive Navigation**: Seamless screen transitions and state management

### Technical Excellence
- **Clean Architecture**: Domain-Driven Design with clear separation of concerns
- **SOLID Principles**: Perfect adherence to software design principles
- **Dependency Injection**: Koin-powered DI for maintainable code
- **MVVM Pattern**: Modern Android architecture pattern
- **Room Database**: Local data persistence with SQLite
- **Kotlin Coroutines**: Asynchronous programming for smooth UX

## Tech Stack

### Core Technologies
- **Language**: Kotlin
- **UI Framework**: Jetpack Compose
- **Architecture**: Clean Architecture + MVVM
- **Database**: Room (SQLite)
- **Dependency Injection**: Koin
- **Async Programming**: Kotlin Coroutines + Flow

### Libraries & Tools
- **Compose BOM**: Latest stable Compose components
- **Material 3**: Modern Material Design implementation
- **Lifecycle**: ViewModel and LiveData management
- **Navigation**: Compose navigation components
- **KAPT**: Kotlin annotation processing

## Project Structure

```
SmartFinance/
├── app/                          # Main application module
│   ├── src/main/
│   │   ├── java/com/aminafi/smartfinance/
│   │   │   ├── ai/               # AI processing components
│   │   │   │   ├── analyzers/       # AI analysis interfaces & implementations
│   │   │   │   │   ├── AmountExtractor.kt
│   │   │   │   │   ├── AmountExtractorInterface.kt
│   │   │   │   │   ├── TitleGenerator.kt
│   │   │   │   │   ├── TitleGeneratorInterface.kt
│   │   │   │   │   ├── TransactionTypeAnalyzer.kt
│   │   │   │   │   └── TransactionTypeAnalyzerInterface.kt
│   │   │   │   ├── SimpleTransactionAIService.kt
│   │   │   │   └── TransactionAIService.kt
│   │   │   ├── data/             # Data layer
│   │   │   │   ├── repository/      # Repository pattern implementation
│   │   │   │   │   ├── TransactionRepository.kt
│   │   │   │   │   └── TransactionRepositoryImpl.kt
│   │   │   │   ├── AppDatabase.kt   # Room database configuration
│   │   │   │   ├── Transaction.kt   # Domain model
│   │   │   │   ├── TransactionDao.kt # Data access object
│   │   │   │   └── TransactionEntity.kt # Database entity
│   │   │   ├── di/               # Dependency injection
│   │   │   │   └── AppModule.kt     # Koin module definitions
│   │   │   ├── domain/           # Domain layer (business logic)
│   │   │   │   └── usecase/         # Use cases for business operations
<<<<<<< HEAD
│   │   │   ├── ui/               # Presentation layer
│   │   │   │   ├── App.kt            # Main app composable (refactored)
│   │   │   │   ├── components/       # Reusable UI components
│   │   │   │   │   ├── FinanceComponents.kt     # Financial UI components
│   │   │   │   │   ├── MessengerInput.kt        # Message input component
│   │   │   │   │   ├── MonthYearSelector.kt     # Month/year navigation
│   │   │   │   │   └── TransactionComponents.kt # Transaction UI components
│   │   │   │   ├── dialogs/          # Dialog components
│   │   │   │   │   └── TransactionDialogs.kt    # Transaction dialogs
│   │   │   │   ├── navigation/       # Navigation management
│   │   │   │   ├── screens/          # Screen components
│   │   │   │   │   ├── HomeScreen.kt            # Home screen
│   │   │   │   │   └── TransactionListScreen.kt # Transaction list screen
│   │   │   │   └── state/            # UI state management
│   │   │   ├── FinanceViewModel.kt   # Main ViewModel
│   │   │   ├── MainActivity.kt       # Main activity (25 lines - refactored)
│   │   │   └── SmartFinanceApplication.kt
│   │   └── res/                      # Android resources
│   └── build.gradle.kts              # App-level build configuration
├── gradle/                        # Gradle wrapper and libs
│   └── libs.versions.toml            # Version catalog
├── build.gradle.kts               # Project-level build configuration
├── README.md                      # Project documentation
└── gradlew                        # Gradle wrapper scripts
=======
│   │   │   │       ├── ManageTransactionUseCase.kt
│   │   │   │       ├── ManageTransactionUseCaseImpl.kt
│   │   │   │       ├── ProcessAIMessageUseCase.kt
│   │   │   │       └── ProcessAIMessageUseCaseImpl.kt
│   │   │   ├── ui/               # UI layer
│   │   │   │   ├── App.kt           # Main composable
│   │   │   │   ├── ChatInterface.kt # Chat UI component
│   │   │   │   ├── components/      # Reusable UI components
│   │   │   │   │   ├── FinanceComponents.kt
│   │   │   │   │   ├── MessengerInput.kt
│   │   │   │   │   ├── MonthYearSelector.kt
│   │   │   │   │   └── TransactionComponents.kt
│   │   │   │   ├── dialogs/         # Dialog components
│   │   │   │   │   └── TransactionDialogs.kt
│   │   │   │   ├── navigation/      # Navigation management
│   │   │   │   │   └── NavigationManager.kt
│   │   │   │   ├── screens/         # Screen components
│   │   │   │   │   ├── HomeScreen.kt
│   │   │   │   │   └── TransactionListScreen.kt
│   │   │   │   ├── state/           # UI state management
│   │   │   │   │   └── UiStateManager.kt
│   │   │   │   └── theme/           # Theming components
│   │   │   │       ├── Color.kt
│   │   │   │       ├── Theme.kt
│   │   │   │       └── Type.kt
│   │   │   ├── FinanceViewModel.kt  # Legacy ViewModel (being phased out)
│   │   │   ├── MainActivity.kt      # Main activity
│   │   │   └── SmartFinanceApplication.kt
│   │   └── res/                     # Android resources
│   │       ├── drawable/            # App icons and graphics
│   │       ├── mipmap-*/            # Launcher icons
│   │       ├── values/              # String resources and themes
│   │       └── xml/                 # Backup and data extraction rules
│   └── build.gradle.kts             # App-level build configuration
├── gradle/                       # Gradle wrapper and libs
│   └── libs.versions.toml           # Version catalog
├── build.gradle.kts              # Project-level build configuration
├── README.md                     # Project documentation
└── gradlew                       # Gradle wrapper scripts
>>>>>>> c4c77e6d
```

## Recent Refactoring (September 2025)

### Code Quality Improvements
**MainActivity Refactoring**: Transformed from a monolithic 600+ line file into a clean, focused 25-line activity that follows SOLID principles perfectly.

### Before vs After
- **Before**: MainActivity contained all UI components, business logic, and state management
- **After**: MainActivity only handles Android lifecycle; all UI logic properly separated

### New File Structure
- **`ui/App.kt`**: Main app composable with navigation and state management
- **`ui/components/`**: Properly organized reusable components:
  - `FinanceComponents.kt`: Financial UI components (cards, summaries, balance)
  - `MessengerInput.kt`: Message input with AI processing
  - `MonthYearSelector.kt`: Month/year navigation component
  - `TransactionComponents.kt`: Transaction list and item components
- **`ui/dialogs/TransactionDialogs.kt`**: All transaction-related dialogs
- **`ui/screens/`**: Screen-level components properly separated

### Benefits Achieved
- ✅ **Single Responsibility**: Each file has one clear purpose
- ✅ **Maintainability**: Easy to modify individual components
- ✅ **Testability**: Components can be tested in isolation
- ✅ **Reusability**: UI components can be reused across screens
- ✅ **Clean Architecture**: Perfect separation of concerns
- ✅ **SOLID Compliance**: All design principles properly implemented

## Architecture Overview

### Clean Architecture Layers

#### Domain Layer (Business Logic)
- **Use Cases**: `ProcessAIMessageUseCase`, `ManageTransactionUseCase`
- **Entities**: `Transaction` domain model
- **Interfaces**: Repository contracts, AI analyzer contracts

#### Data Layer (Data Access)
- **Repository Pattern**: `TransactionRepository` interface and implementation
- **Local Storage**: Room database with `TransactionDao`
- **Data Models**: `TransactionEntity` for database, `Transaction` for domain

#### Presentation Layer (Business Logic for UI)
- **ViewModels**: `FinanceViewModel` with StateFlow for reactive UI updates
- **State Management**: `UiStateManager` for complex application state
- **Navigation**: `NavigationManager` for screen transitions

#### UI Layer (User Interface)
- **Compose Components**: Declarative UI with `App.kt` as root composable
- **Screens**: `HomeScreen`, `TransactionListScreen` for different app sections
- **Components**: Reusable UI elements (`MessengerInput`, `MonthYearSelector`, etc.)
- **Dialogs**: `TransactionDialogs` for user interactions
- **Theme**: Custom theming with `Color.kt`, `Theme.kt`, `Type.kt`

#### Dependency Injection
- **Koin Modules**: Centralized dependency configuration in `AppModule.kt`
- **Interface Binding**: Runtime implementation selection for different environments
- **Scope Management**: Singleton, factory, and viewModel scopes

## Getting Started

### Prerequisites
- **Android Studio**: Arctic Fox or later
- **JDK**: 11 or higher
- **Android SDK**: API level 24+ (Android 7.0)

### Installation

1. **Clone the repository**
   ```bash
   git clone https://github.com/yourusername/SmartFinance.git
   cd SmartFinance
   ```

2. **Open in Android Studio**
   - Launch Android Studio
   - Select "Open an existing Android Studio project"
   - Navigate to the cloned directory and select it

3. **Build the project**
   ```bash
   ./gradlew build
   ```

4. **Run on device/emulator**
   - Connect an Android device or start an emulator
   - Click the "Run" button in Android Studio

## Usage

### Adding Transactions

#### Method 1: Intelligent Processing (Recommended)
1. Tap the message input field
2. Type naturally: *"Spent 50 dollars on lunch"* or *"Received 1000 from salary"*
3. The system automatically detects amount, type, and creates a description using rule-based analysis
4. Confirm and save the transaction

#### Method 2: Manual Entry
1. Tap the "+" button
2. Fill in description, amount, and select type (Income/Expense)
3. The date is automatically set to current date/time
4. Save the transaction

### Viewing Financial Data
- **Home Screen**: Current month overview with balance, income, and expenses
- **Month Navigation**: Use arrow buttons to navigate between months
- **Transaction Lists**: Tap income/expense cards to see detailed lists
- **Edit Transactions**: Long press any transaction to edit or delete

## Testing

### Running Tests
```bash
# Run all tests
./gradlew test

# Run specific test class
./gradlew testDebugUnitTest --tests="com.aminafi.smartfinance.IncomeCategorizationTest"
```

### Test Coverage
- **Unit Tests**: Business logic and data processing
- **Integration Tests**: Repository and use case testing
- **UI Tests**: Compose component testing

## Development

### Code Style
- **Kotlin Coding Conventions**: Follows official Kotlin guidelines
- **Android Best Practices**: Adheres to Android development standards
- **SOLID Principles**: All code follows SOLID design principles

### Building for Production
```bash
# Build release APK
./gradlew assembleRelease

# Build and install debug version
./gradlew installDebug
```

### Debugging
- **Android Studio Profiler**: Performance monitoring
- **Logcat**: Runtime logging and debugging
- **Compose Preview**: UI component preview and testing

## Contributing

We welcome contributions from everyone! Whether you're fixing bugs, adding features, improving documentation, or suggesting ideas - your input is valuable and appreciated.

### Ways to Contribute
- **🐛 Bug Reports**: Found an issue? Let us know!
- **💡 Feature Suggestions**: Have an idea for improvement? Share it!
- **📝 Documentation**: Help improve our docs and guides
- **🔧 Code Contributions**: Submit pull requests for fixes and features
- **🧪 Testing**: Help us improve test coverage and quality

### Getting Started
1. Fork the repository
2. Create a feature branch (`git checkout -b feature/amazing-feature`)
3. Commit your changes (`git commit -m 'Add amazing feature'`)
4. Push to the branch (`git push origin feature/amazing-feature`)
5. Open a Pull Request

### Development Guidelines
- Follow existing code style and architecture patterns
- Write tests for new features
- Update documentation for API changes
- Ensure all tests pass before submitting PR

### Suggestions Welcome!
Have ideas for new features, improvements, or just want to share your thoughts? We're all ears! Feel free to:
- Open a GitHub issue with your suggestions
- Start a discussion in our community
- Reach out via email with your ideas

**No suggestion is too small or too big - we value all input that helps make SmartFinance better for everyone!**

## License

This project is licensed under the MIT License - see the [LICENSE](LICENSE) file for details.

## Acknowledgments

- **Android Jetpack**: For providing excellent development tools
- **Kotlin**: For the amazing programming language
- **Material Design**: For beautiful design system
- **Open Source Community**: For inspiration and tools
- **Large Language Models**: For assistance with debugging and syntactical guidelines during development

---

**Built with love using Clean Architecture, SOLID principles, and modern Android development practices.**<|MERGE_RESOLUTION|>--- conflicted
+++ resolved
@@ -94,32 +94,6 @@
 │   │   │   │   └── AppModule.kt     # Koin module definitions
 │   │   │   ├── domain/           # Domain layer (business logic)
 │   │   │   │   └── usecase/         # Use cases for business operations
-<<<<<<< HEAD
-│   │   │   ├── ui/               # Presentation layer
-│   │   │   │   ├── App.kt            # Main app composable (refactored)
-│   │   │   │   ├── components/       # Reusable UI components
-│   │   │   │   │   ├── FinanceComponents.kt     # Financial UI components
-│   │   │   │   │   ├── MessengerInput.kt        # Message input component
-│   │   │   │   │   ├── MonthYearSelector.kt     # Month/year navigation
-│   │   │   │   │   └── TransactionComponents.kt # Transaction UI components
-│   │   │   │   ├── dialogs/          # Dialog components
-│   │   │   │   │   └── TransactionDialogs.kt    # Transaction dialogs
-│   │   │   │   ├── navigation/       # Navigation management
-│   │   │   │   ├── screens/          # Screen components
-│   │   │   │   │   ├── HomeScreen.kt            # Home screen
-│   │   │   │   │   └── TransactionListScreen.kt # Transaction list screen
-│   │   │   │   └── state/            # UI state management
-│   │   │   ├── FinanceViewModel.kt   # Main ViewModel
-│   │   │   ├── MainActivity.kt       # Main activity (25 lines - refactored)
-│   │   │   └── SmartFinanceApplication.kt
-│   │   └── res/                      # Android resources
-│   └── build.gradle.kts              # App-level build configuration
-├── gradle/                        # Gradle wrapper and libs
-│   └── libs.versions.toml            # Version catalog
-├── build.gradle.kts               # Project-level build configuration
-├── README.md                      # Project documentation
-└── gradlew                        # Gradle wrapper scripts
-=======
 │   │   │   │       ├── ManageTransactionUseCase.kt
 │   │   │   │       ├── ManageTransactionUseCaseImpl.kt
 │   │   │   │       ├── ProcessAIMessageUseCase.kt
@@ -159,35 +133,7 @@
 ├── build.gradle.kts              # Project-level build configuration
 ├── README.md                     # Project documentation
 └── gradlew                       # Gradle wrapper scripts
->>>>>>> c4c77e6d
 ```
-
-## Recent Refactoring (September 2025)
-
-### Code Quality Improvements
-**MainActivity Refactoring**: Transformed from a monolithic 600+ line file into a clean, focused 25-line activity that follows SOLID principles perfectly.
-
-### Before vs After
-- **Before**: MainActivity contained all UI components, business logic, and state management
-- **After**: MainActivity only handles Android lifecycle; all UI logic properly separated
-
-### New File Structure
-- **`ui/App.kt`**: Main app composable with navigation and state management
-- **`ui/components/`**: Properly organized reusable components:
-  - `FinanceComponents.kt`: Financial UI components (cards, summaries, balance)
-  - `MessengerInput.kt`: Message input with AI processing
-  - `MonthYearSelector.kt`: Month/year navigation component
-  - `TransactionComponents.kt`: Transaction list and item components
-- **`ui/dialogs/TransactionDialogs.kt`**: All transaction-related dialogs
-- **`ui/screens/`**: Screen-level components properly separated
-
-### Benefits Achieved
-- ✅ **Single Responsibility**: Each file has one clear purpose
-- ✅ **Maintainability**: Easy to modify individual components
-- ✅ **Testability**: Components can be tested in isolation
-- ✅ **Reusability**: UI components can be reused across screens
-- ✅ **Clean Architecture**: Perfect separation of concerns
-- ✅ **SOLID Compliance**: All design principles properly implemented
 
 ## Architecture Overview
 
